--- conflicted
+++ resolved
@@ -1,15 +1,8 @@
-<<<<<<< HEAD
-from RealtimeSTT import AudioToTextRecorder
-from colorama import Fore, Style
-import colorama
-import os
-=======
 EXTENDED_LOGGING = False
 
 # set to 0 to deactivate writing to keyboard
 # try lower values like 0.002 (fast) first, take higher values like 0.05 in case it fails
 WRITE_TO_KEYBOARD_INTERVAL = 0.002
->>>>>>> d2fe7cfc
 
 if __name__ == '__main__':
 
